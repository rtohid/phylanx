#  Copyright (c) 2018 Steven R. Brandt
#  Copyright (c) 2018 Christopher Taylor
#  Copyright (c) 2018 R. Tohid
#
#  Distributed under the Boost Software License, Version 1.0. (See accompanying
#  file LICENSE_1_0.txt or copy at http://www.boost.org/LICENSE_1_0.txt)
#
#  Implementation as presented here:
#
#  https://glowingpython.blogspot.com/2011/07/principal-component-analysis-with-numpy.html
#  
#  Additional implementation:
#
#  https://glowingpython.blogspot.com/2011/07/pca-and-image-compression-with-numpy.html
#
#  Special thanks to John Tukey for providing explanations of this algorithm
#  and an implementation available in the public domain
#
import phylanx
from phylanx.ast import *
<<<<<<< HEAD
from phylanx.ast.utils import phy_print 

@PhyTransformer
=======
from phylanx.ast.utils import printout 

@Phylanx
>>>>>>> c74e5b9e
def pca(A):
    M = transpose(A - mean( transpose(A), axis=1))
    # TODO: cov, eig primitives
    latent, coeff = eig(cov(M))
    score = dot(transpose(coeff), M)
    return coeff, score, latent

if __name__ == "__main__":

    A = array([ [2.4,0.7,2.9,2.2,3.0,2.7,1.6,1.1,1.6,0.9],
                [2.5,0.5,2.2,1.9,3.1,2.3,2,1,1.5,1.1] ])

    coeff, score, latent = pca(transpose(A))
    printout(coeff, score, latent)

    res = princomp(transpose(A))
    printout(res)<|MERGE_RESOLUTION|>--- conflicted
+++ resolved
@@ -18,15 +18,9 @@
 #
 import phylanx
 from phylanx.ast import *
-<<<<<<< HEAD
-from phylanx.ast.utils import phy_print 
-
-@PhyTransformer
-=======
 from phylanx.ast.utils import printout 
 
 @Phylanx
->>>>>>> c74e5b9e
 def pca(A):
     M = transpose(A - mean( transpose(A), axis=1))
     # TODO: cov, eig primitives

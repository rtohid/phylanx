--- conflicted
+++ resolved
@@ -30,9 +30,6 @@
         hpx::util::make_tuple("hstack",
             std::vector<std::string>{"hstack(__1)"},
             &create_hstack_operation, &create_primitive<hstack_operation>,
-<<<<<<< HEAD
-            "TODODOC")
-=======
             "args\n"
             "Args:\n"
             "\n"
@@ -41,7 +38,6 @@
             "Returns:\n"
             "\n"
             "A list of numbeers.")
->>>>>>> e8fab73b
     };
 
     ///////////////////////////////////////////////////////////////////////////

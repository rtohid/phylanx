// Copyright (c) 2017-2018 Hartmut Kaiser
//
// Distributed under the Boost Software License, Version 1.0. (See accompanying
// file LICENSE_1_0.txt or copy at http://www.boost.org/LICENSE_1_0.txt)

#include <phylanx/config.hpp>
#include <phylanx/ir/node_data.hpp>
#include <phylanx/plugins/arithmetics/add_operation.hpp>

#include <hpx/include/lcos.hpp>
#include <hpx/include/naming.hpp>
#include <hpx/include/util.hpp>
#include <hpx/throw_exception.hpp>

#include <cstddef>
#include <cstdint>
#include <memory>
#include <numeric>
#include <string>
#include <utility>
#include <vector>

#include <blaze/Math.h>

///////////////////////////////////////////////////////////////////////////////
namespace phylanx { namespace execution_tree { namespace primitives
{
    namespace detail
    {
        struct add_simd
        {
        public:
            explicit add_simd(double scalar)
                : scalar_(scalar)
            {
            }

            template <typename T>
            BLAZE_ALWAYS_INLINE auto operator()(T const& a) const
                -> decltype(a + std::declval<double>())
            {
                return a + scalar_;
            }

            template <typename T>
            static constexpr bool simdEnabled()
            {
                return blaze::HasSIMDAdd<T, double>::value;
            }

            template <typename T>
            BLAZE_ALWAYS_INLINE decltype(auto) load(T const& a) const
            {
                BLAZE_CONSTRAINT_MUST_BE_SIMD_PACK(T);
                return a + blaze::set(scalar_);
            }

        private:
            double scalar_;
        };
    }

    ///////////////////////////////////////////////////////////////////////////
    match_pattern_type const add_operation::match_data =
    {
        hpx::util::make_tuple("__add",
            std::vector<std::string>{"_1 + __2", "__add(_1, __2)"},
            &create_add_operation, &create_primitive<add_operation>)
    };

    //////////////////////////////////////////////////////////////////////////
    add_operation::add_operation(
            std::vector<primitive_argument_type> && operands,
            std::string const& name, std::string const& codename)
      : primitive_component_base(std::move(operands), name, codename)
    {}

    ///////////////////////////////////////////////////////////////////////////
    primitive_argument_type add_operation::add0d0d(
        arg_type&& lhs, arg_type&& rhs) const
    {
        lhs.scalar() += rhs.scalar();
        return primitive_argument_type(std::move(lhs));
    }

    primitive_argument_type add_operation::add0d0d(args_type && args) const
    {
        return primitive_argument_type{std::accumulate(
            args.begin() + 1, args.end(), std::move(args[0]),
            [](arg_type& result, arg_type const& curr) -> arg_type
            {
                result.scalar() += curr.scalar();
                return std::move(result);
            })};
    }

    primitive_argument_type add_operation::add0d1d(
        arg_type&& lhs, arg_type&& rhs) const
    {
        if (rhs.is_ref())
        {
            rhs = blaze::map(rhs.vector(), detail::add_simd(lhs.scalar()));
        }
        else
        {
            rhs.vector() =
                blaze::map(rhs.vector(), detail::add_simd(lhs.scalar()));
        }
        return primitive_argument_type(std::move(rhs));
    }

    primitive_argument_type add_operation::add0d2d(
        arg_type&& lhs, arg_type&& rhs) const
    {
        if (rhs.is_ref())
        {
            rhs = blaze::map(rhs.matrix(), detail::add_simd(lhs.scalar()));
        }
        else
        {
            rhs.matrix() = blaze::map(
                rhs.matrix(), detail::add_simd(lhs.scalar()));
        }
        return primitive_argument_type(std::move(rhs));
    }

    primitive_argument_type add_operation::add0d(
        arg_type&& lhs, arg_type&& rhs) const
    {
        std::size_t rhs_dims = rhs.num_dimensions();
        switch (rhs_dims)
        {
        case 0:
            return add0d0d(std::move(lhs), std::move(rhs));

        case 1:
            return add0d1d(std::move(lhs), std::move(rhs));

        case 2:
            return add0d2d(std::move(lhs), std::move(rhs));

        default:
            HPX_THROW_EXCEPTION(hpx::bad_parameter,
                "add_operation::add0d",
                execution_tree::generate_error_message(
                    "the operands have incompatible number of dimensions",
                    name_, codename_));
        }
    }

    primitive_argument_type add_operation::add0d(args_type && args) const
    {
        std::size_t rhs_dims = args[1].num_dimensions();
        switch (rhs_dims)
        {
        case 0:
            return add0d0d(std::move(args));

        default:
            HPX_THROW_EXCEPTION(hpx::bad_parameter,
                "add_operation::add0d",
                execution_tree::generate_error_message(
                    "the operands have incompatible number of dimensions",
                    name_, codename_));
        }
    }

    ///////////////////////////////////////////////////////////////////////////
    primitive_argument_type add_operation::add1d0d(
        arg_type&& lhs, arg_type&& rhs) const
    {
        if (lhs.is_ref())
        {
            lhs = blaze::map(lhs.vector(), detail::add_simd(rhs.scalar()));
        }
        else
        {
            lhs.vector() =
                blaze::map(lhs.vector(), detail::add_simd(rhs.scalar()));
        }
        return primitive_argument_type(std::move(lhs));
    }

    primitive_argument_type add_operation::add1d1d(
        arg_type&& lhs, arg_type&& rhs) const
    {
        std::size_t lhs_size = lhs.dimension(0);
        std::size_t rhs_size = rhs.dimension(0);

        // Broadcasting rule 1: Dimensions are identical
        if (lhs_size == rhs_size)
        {
            // Avoid overwriting references, avoid memory reallocation when possible
            if (lhs.is_ref())
            {
                // Cannot reuse the memory if an operand is a reference
                if (rhs.is_ref())
                {
                    rhs = lhs.vector() + rhs.vector();
                }
                // Reuse the memory from rhs operand
                else
                {
                    rhs.vector() = lhs.vector() + rhs.vector();
                }
                return primitive_argument_type(std::move(rhs));
            }
            // Reuse the memory from lhs operand
            else
            {
                lhs.vector() += rhs.vector();
            }
            return primitive_argument_type(std::move(lhs));
        }
        // Broadcasting rule 2: One or two of the operand dimensions equal one
        else
        {
            if (lhs_size == 1)
            {
                if (rhs.is_ref())
                {
                    rhs = blaze::map(
                        rhs.vector(), detail::add_simd(lhs.vector()[0]));
                }
                else
                {
                    rhs.vector() = blaze::map(
                        rhs.vector(), detail::add_simd(lhs.vector()[0]));
                }
                return primitive_argument_type(std::move(rhs));
            }
            else if (rhs_size == 1)
            {
                if (lhs.is_ref())
                {
                    lhs = blaze::map(
                        lhs.vector(), detail::add_simd(rhs.vector()[0]));
                }
                else
                {
                    lhs.vector() += blaze::map(
                        lhs.vector(), detail::add_simd(rhs.vector()[0]));
                }
                return primitive_argument_type(std::move(lhs));
            }
        }

        HPX_THROW_EXCEPTION(hpx::bad_parameter,
            "add_operation::add1d1d",
            execution_tree::generate_error_message(
                "the dimensions of the operands do not match",
                name_, codename_));
    }

    primitive_argument_type add_operation::add1d1d(args_type && args) const
    {
        std::size_t const operand_size = args[0].dimension(0);
        for (auto const& i : args)
        {
            if (i.dimension(0) != operand_size)
            {
                HPX_THROW_EXCEPTION(hpx::bad_parameter,
                    "add_operation::add1d1d",
                    execution_tree::generate_error_message(
                        "the dimensions of the operands do not match",
                        name_, codename_));
            }
        }

        return primitive_argument_type(std::accumulate(
            args.begin() + 1, args.end(), std::move(args[0]),
            [](arg_type& result, arg_type const& curr) -> arg_type
            {
                if (result.is_ref())
                {
                    result = result.vector() + curr.vector();
                }
                else
                {
                    result.vector() += curr.vector();
                }
                return std::move(result);
            }));
    }

    primitive_argument_type add_operation::add1d2d(
        arg_type&& lhs, arg_type&& rhs) const
    {
        auto lhs_v = lhs.vector();
        auto rhs_m = rhs.matrix();

        // If dimensions match
        if (lhs_v.size() == rhs_m.columns())
        {
            if (rhs.is_ref())
            {
                blaze::DynamicMatrix<double> result{
                    rhs_m.rows(), rhs_m.columns()};
                for (std::size_t i = 0; i != rhs_m.rows(); ++i)
                {
                    blaze::row(result, i) =
                        blaze::row(rhs_m, i) + blaze::trans(lhs_v);
                }
                return primitive_argument_type{std::move(result)};
            }
            else
            {
                for (std::size_t i = 0; i != rhs_m.rows(); ++i)
                {
                    blaze::row(rhs_m, i) += blaze::trans(lhs_v);
                }

                return primitive_argument_type{std::move(rhs)};
            }
        }
        // If the vector is effectively a scalar
        else if (lhs_v.size() == 1)
        {
            if (rhs.is_ref())
            {
                rhs = blaze::map(rhs_m, detail::add_simd(lhs_v[0]));

                return primitive_argument_type{std::move(rhs)};
            }
            else
            {
                rhs_m = blaze::map(rhs_m, detail::add_simd(lhs_v[0]));

                return primitive_argument_type{std::move(rhs)};
            }
        }
        // If the matrix has only one column
        else if (rhs_m.columns() == 1)
        {
            blaze::DynamicMatrix<double> result(rhs_m.rows(), lhs_v.size());

            // Replicate first and only column of rhs matrix
            for (std::size_t i = 0; i < result.columns(); ++i)
            {
                blaze::column(result, i) = blaze::column(rhs_m, 0);
            }

            // Replicate lhs vector
            for (std::size_t i = 0; i < result.rows(); ++i)
            {
                blaze::row(result, i) += blaze::trans(lhs_v);
            }

            return primitive_argument_type{std::move(result)};
        }

        HPX_THROW_EXCEPTION(hpx::bad_parameter,
            "add_operation::add1d2d",
            execution_tree::generate_error_message(
                "vector size does not match number of matrix columns",
                name_, codename_));
    }

    primitive_argument_type add_operation::add1d(
        arg_type&& lhs, arg_type&& rhs) const
    {
        std::size_t rhs_dims = rhs.num_dimensions();

        switch (rhs_dims)
        {
        case 0:
            return add1d0d(std::move(lhs), std::move(rhs));

        case 1:
            return add1d1d(std::move(lhs), std::move(rhs));

        case 2:
            return add1d2d(std::move(lhs), std::move(rhs));

        default:
            HPX_THROW_EXCEPTION(hpx::bad_parameter,
                "add_operation::add1d",
                execution_tree::generate_error_message(
                    "the operands have incompatible number of dimensions",
                    name_, codename_));
        }
    }

    primitive_argument_type add_operation::add1d(args_type && args) const
    {
        std::size_t rhs_dims = args[1].num_dimensions();

        switch (rhs_dims)
        {
        case 1:
            return add1d1d(std::move(args));

        default:
            HPX_THROW_EXCEPTION(hpx::bad_parameter,
                "add_operation::add1d",
                execution_tree::generate_error_message(
                    "the operands have incompatible number of dimensions",
                    name_, codename_));
        }
    }

    ///////////////////////////////////////////////////////////////////////////
    primitive_argument_type add_operation::add2d0d(
        arg_type&& lhs, arg_type&& rhs) const
    {
        if (lhs.is_ref())
        {
            lhs = blaze::map(lhs.matrix(), detail::add_simd(rhs.scalar()));
        }
        else
        {
            lhs.matrix() =
                blaze::map(lhs.matrix(), detail::add_simd(rhs.scalar()));
        }
        return primitive_argument_type(std::move(lhs));
    }

    primitive_argument_type add_operation::add2d1d(
        arg_type&& lhs, arg_type&& rhs) const
    {
        auto lhs_m = lhs.matrix();
        auto rhs_v = rhs.vector();

        // If dimensions match
        if (rhs_v.size() == lhs_m.columns())
        {
            if (lhs.is_ref())
            {
                blaze::DynamicMatrix<double> result{
                    lhs_m.rows(), lhs_m.columns()};
                for (std::size_t i = 0; i != lhs_m.rows(); ++i)
                {
                    blaze::row(result, i) =
                        blaze::row(lhs_m, i) + blaze::trans(rhs_v);
                }
                return primitive_argument_type{std::move(result)};
            }
            else
            {
                for (std::size_t i = 0; i != lhs_m.rows(); ++i)
                {
                    blaze::row(lhs_m, i) += blaze::trans(rhs_v);
                }

                return primitive_argument_type{std::move(lhs)};
            }
        }
        // If the vector is effectively a scalar
        else if (rhs_v.size() == 1)
        {
            if (lhs.is_ref())
            {
                lhs = blaze::map(lhs_m, detail::add_simd(rhs_v[0]));

                return primitive_argument_type{std::move(lhs)};
            }
            else
            {
                lhs_m = blaze::map(lhs_m, detail::add_simd(rhs_v[0]));

                return primitive_argument_type{std::move(lhs)};
            }
        }
        // If the matrix has only one column
        else if (lhs_m.columns() == 1)
        {
            blaze::DynamicMatrix<double> result(lhs_m.rows(), rhs_v.size());

            for (std::size_t i = 0; i< result.columns(); ++i)
            {
                blaze::column(result, i) = blaze::column(lhs_m, 0);
            }

            for (std::size_t i = 0; i < result.rows(); ++i)
            {
                blaze::row(result, i) += blaze::trans(rhs_v);
            }

            return primitive_argument_type{std::move(result)};
        }

        HPX_THROW_EXCEPTION(hpx::bad_parameter,
            "add_operation::add2d1d",
            execution_tree::generate_error_message(
                "vector size does not match either the number of matrix "
                "columns nor rows.",
                name_, codename_));
    }

    add_operation::stretch_operand add_operation::get_stretch_dimension(
        std::size_t lhs, std::size_t rhs) const
    {
        // 0: No copy, 1: stretch lhs, 2: stretch rhs
        if (lhs != rhs)
        {
            // lhs x dimension must be stretched
            if (lhs == 1)
            {
                return stretch_operand::lhs;
            }
            // rhs x dimensions must be stretched
            else if (rhs == 1)
            {
                return stretch_operand::rhs;
            }
        }
        return stretch_operand::neither;
    }

    primitive_argument_type add_operation::add2d2d_no_stretch(
        arg_type&& lhs, arg_type&& rhs) const
    {
        // Avoid overwriting references, avoid memory reallocation when possible
        if (lhs.is_ref())
        {
            // Cannot reuse the memory if an operand is a reference
            if (rhs.is_ref())
            {
                rhs = lhs.matrix() + rhs.matrix();
            }
            // Reuse the memory from rhs operand
            else
            {
                rhs.matrix() = lhs.matrix() + rhs.matrix();
            }
            return primitive_argument_type(std::move(rhs));
        }
        // Reuse the memory from lhs operand
        else
        {
            lhs.matrix() += rhs.matrix();
        }

        return primitive_argument_type(std::move(lhs));
    }

    primitive_argument_type add_operation::add2d2d_lhs_both(
        arg_type&& lhs, arg_type&& rhs) const
    {
        auto lhs_m = lhs.matrix();
        auto rhs_m = rhs.matrix();

        if (lhs.is_ref())
        {
            lhs = blaze::map(rhs_m, detail::add_simd(lhs_m(0, 0)));
        }
        else
        {
            lhs.matrix() = blaze::map(rhs_m, detail::add_simd(lhs_m(0, 0)));
        }

        return primitive_argument_type{std::move(lhs)};
    }

    primitive_argument_type add_operation::add2d2d_rhs_both(
        arg_type&& lhs, arg_type&& rhs) const
    {
        auto lhs_m = lhs.matrix();
        auto rhs_m = rhs.matrix();

        if (lhs.is_ref())
        {
            lhs = blaze::map(lhs_m, detail::add_simd(rhs_m(0, 0)));
        }
        else
        {
            lhs.matrix() = blaze::map(lhs_m, detail::add_simd(rhs_m(0, 0)));
        }

        return primitive_argument_type{std::move(lhs)};
    }

    primitive_argument_type add_operation::add2d2d_lhs_row_rhs_col(
        arg_type&& lhs, arg_type&& rhs) const
    {
        auto lhs_m = lhs.matrix();
        auto rhs_m = rhs.matrix();

        blaze::DynamicMatrix<double> result(rhs_m.rows(), lhs_m.columns());
        for (std::size_t i = 0; i < result.rows(); ++i)
        {
            blaze::row(result, i) = blaze::row(lhs_m, 0);
        }
        for (std::size_t i = 0; i < result.columns(); ++i)
        {
            blaze::column(result, i) += blaze::column(rhs_m, 0);
        }
        return primitive_argument_type{std::move(result)};
    }

    primitive_argument_type add_operation::add2d2d_lhs_row(
        arg_type&& lhs, arg_type&& rhs) const
    {
        auto lhs_m = lhs.matrix();
        auto rhs_m = rhs.matrix();

        // Ensure we can reuse memory
        if (rhs.is_ref())
        {
            blaze::DynamicMatrix<double> result(
                rhs.dimension(0), rhs.dimension(1));

            for (std::size_t i = 0; i != result.rows(); ++i)
            {
                blaze::row(result, i) =
                    blaze::row(lhs_m, 0) + blaze::row(rhs_m, i);
            }
            return primitive_argument_type{std::move(result)};
        }
        else
        {
            for (std::size_t i = 0; i != rhs.dimension(0); ++i)
            {
                blaze::row(rhs_m, i) =
                    blaze::row(lhs_m, 0) + blaze::row(rhs_m, i);
            }
            return primitive_argument_type{std::move(rhs)};
        }
    }

    primitive_argument_type add_operation::add2d2d_lhs_col_rhs_row(
        arg_type&& lhs, arg_type&& rhs) const
    {
        auto lhs_m = lhs.matrix();
        auto rhs_m = rhs.matrix();

        blaze::DynamicMatrix<double> result(lhs_m.rows(), rhs_m.columns());
        for (std::size_t i = 0; i < result.columns(); ++i)
        {
            blaze::column(result, i) = blaze::column(lhs_m, 0);
        }
        for (std::size_t i = 0; i < result.rows(); ++i)
        {
            blaze::row(result, i) += blaze::row(rhs_m, 0);
        }
        return primitive_argument_type{std::move(result)};
    }

    primitive_argument_type add_operation::add2d2d_rhs_row(
        arg_type&& lhs, arg_type&& rhs) const
    {
        auto lhs_m = lhs.matrix();
        auto rhs_m = rhs.matrix();

        // Ensure we can reuse memory
        if (lhs.is_ref())
        {
            blaze::DynamicMatrix<double> result(
                lhs.dimension(0), lhs.dimension(1));

            for (std::size_t i = 0; i != result.rows(); ++i)
            {
                blaze::row(result, i) =
                    blaze::row(lhs_m, i) + blaze::row(rhs_m, 0);
            }
            return primitive_argument_type{std::move(result)};
        }
        else
        {
            for (std::size_t i = 0; i != lhs.dimension(0); ++i)
            {
                blaze::row(lhs_m, i) =
                    blaze::row(lhs_m, i) + blaze::row(rhs_m, 0);
            }
            return primitive_argument_type{std::move(lhs)};
        }
    }

    primitive_argument_type add_operation::add2d2d_lhs_col(
        arg_type&& lhs, arg_type&& rhs) const
    {
        auto lhs_m = lhs.matrix();
        auto rhs_m = rhs.matrix();

        // Avoid overwriting references, avoid memory
        // reallocation when possible
        if (rhs.is_ref())
        {
            blaze::DynamicMatrix<double> result(
                rhs.dimension(0), rhs.dimension(1));

            for (std::size_t i = 0; i != result.columns(); ++i)
            {
                blaze::column(result, i) =
                    blaze::column(lhs_m, 0) + blaze::column(rhs_m, i);
            }
            return primitive_argument_type{std::move(result)};
        }
        else
        {
            for (std::size_t i = 0; i != rhs.dimension(1); ++i)
            {
                blaze::column(rhs_m, i) =
                    blaze::column(lhs_m, 0) + blaze::column(rhs_m, i);
            }
            return primitive_argument_type{std::move(rhs)};
        }
    }

    primitive_argument_type add_operation::add2d2d_rhs_col(
        arg_type&& lhs, arg_type&& rhs) const
    {
        auto lhs_m = lhs.matrix();
        auto rhs_m = rhs.matrix();

        // Avoid overwriting references, avoid memory
        // reallocation when possible
        if (lhs.is_ref())
        {
            blaze::DynamicMatrix<double> result(
                lhs.dimension(0), lhs.dimension(1));

            for (std::size_t i = 0; i != result.columns(); ++i)
            {
                blaze::column(result, i) =
                    blaze::column(lhs_m, i) + blaze::column(rhs_m, 0);
            }
            return primitive_argument_type{std::move(result)};
        }
        else
        {
            for (std::size_t i = 0; i != lhs.dimension(1); ++i)
            {
                blaze::column(lhs_m, i) =
                    blaze::column(lhs_m, i) + blaze::column(rhs_m, 0);
            }
            return primitive_argument_type{std::move(lhs)};
        }
    }

    primitive_argument_type add_operation::add2d2d(
        arg_type&& lhs, arg_type&& rhs) const
    {
        auto lhs_size = lhs.dimensions();
        auto rhs_size = rhs.dimensions();

        // Dimensions are identical
        if (lhs_size == rhs_size)
        {
            return add2d2d_no_stretch(std::move(lhs), std::move(rhs));
        }
        // Check if broadcasting rules apply
        else
        {
            // Number of rows do not match
            stretch_operand stretch_rows =
                get_stretch_dimension(lhs_size[0], rhs_size[0]);
            // Number of columns do not match
            stretch_operand stretch_cols =
                get_stretch_dimension(lhs_size[1], rhs_size[1]);

            // Shorthand
            auto lhs_m = lhs.matrix();
            auto rhs_m = rhs.matrix();

            // If lhs rows needs stretching
            if (stretch_rows == stretch_operand::lhs)
            {
                // If both lhs axes need stretching
                if (stretch_cols == stretch_operand::lhs)
                {
                    return add2d2d_lhs_both(std::move(lhs), std::move(rhs));
                }
                // If lhs rows and rhs cols need stretching
                else if (stretch_cols == stretch_operand::rhs)
                {
                    return add2d2d_lhs_row_rhs_col(std::move(lhs), std::move(rhs));
                }
                // If only lhs rows need stretching
                else
                {
                    return add2d2d_lhs_row(std::move(lhs), std::move(rhs));
                }
            }
            // If lhs cols needs stretching
            else if (stretch_rows == stretch_operand::rhs)
            {
                // If lhs cols and rhs rows need stretching
                if (stretch_cols == stretch_operand::lhs)
                {
                    return add2d2d_lhs_col_rhs_row(std::move(lhs), std::move(rhs));
                }
                // If both rhs axes need stretching
                else if (stretch_cols == stretch_operand::rhs)
                {
                    return add2d2d_rhs_both(std::move(lhs), std::move(rhs));
                }
                // If only rhs rows need stretching
                else
                {
                    return add2d2d_rhs_row(std::move(lhs), std::move(rhs));
                }
            }
            else
            {
                // If only lhs cols need stretching
                if (stretch_cols == stretch_operand::lhs)
                {
                    return add2d2d_lhs_col(std::move(lhs), std::move(rhs));
                }
                // If only rhs cols need stretching
                else if (stretch_cols == stretch_operand::rhs)
                {
                    return add2d2d_rhs_col(std::move(lhs), std::move(rhs));
                }
                // Otherwise no axis can be stretched
            }
        }

        HPX_THROW_EXCEPTION(hpx::bad_parameter,
            "add_operation::add2d2d",
            execution_tree::generate_error_message(
                "the dimensions of the operands do not match",
                name_, codename_));
    }

    primitive_argument_type add_operation::add2d2d(args_type && args) const
    {
        auto const operand_size = args[0].dimensions();
        for (auto const& i : args)
        {
            if (i.dimensions() != operand_size)
            {
                HPX_THROW_EXCEPTION(hpx::bad_parameter,
                    "add_operation::add2d2d",
                    execution_tree::generate_error_message(
                        "the dimensions of the operands do not match",
                        name_, codename_));
            }
        }

        return primitive_argument_type{std::accumulate(
            args.begin() + 1, args.end(), std::move(args[0]),
            [](arg_type& result, arg_type const& curr) -> arg_type
            {
                if (result.is_ref())
                {
                    result = result.matrix() + curr.matrix();
                }
                else
                {
                    result.matrix() += curr.matrix();
                }
                return std::move(result);
            })};
    }

    primitive_argument_type add_operation::add2d(
        arg_type&& lhs, arg_type&& rhs) const
    {
        std::size_t rhs_dims = rhs.num_dimensions();
        switch (rhs_dims)
        {
        case 0:
            return add2d0d(std::move(lhs), std::move(rhs));

        case 1:
            return add2d1d(std::move(lhs), std::move(rhs));

        case 2:
            return add2d2d(std::move(lhs), std::move(rhs));

        default:
            HPX_THROW_EXCEPTION(hpx::bad_parameter,
                "add_operation::add2d",
                execution_tree::generate_error_message(
                    "the operands have incompatible number of dimensions",
                    name_, codename_));
        }
    }

    primitive_argument_type add_operation::add2d(args_type && args) const
    {
        std::size_t rhs_dims = args[1].num_dimensions();
        switch (rhs_dims)
        {
        case 2:
            return add2d2d(std::move(args));

        default:
            HPX_THROW_EXCEPTION(hpx::bad_parameter,
                "add_operation::add2d",
                execution_tree::generate_error_message(
                    "the operands have incompatible number of dimensions",
                    name_, codename_));
        }
    }

    ///////////////////////////////////////////////////////////////////////////
    void add_operation::append_element(
        std::vector<primitive_argument_type>& result,
        primitive_argument_type&& rhs) const
    {
        if (is_list_operand_strict(rhs))
        {
            auto&& rhs_list =
                extract_list_value_strict(std::move(rhs), name_, codename_);

            for (auto&& elem : std::move(rhs_list))
            {
                result.emplace_back(std::move(elem));
            }
        }
        else
        {
            result.emplace_back(std::move(rhs));
        }
    }

    primitive_argument_type add_operation::handle_list_operands(
        primitive_argument_type&& op1, primitive_argument_type&& rhs) const
    {
        ir::range lhs =
            extract_list_value_strict(std::move(op1), name_, codename_);

        if (lhs.is_ref())
        {
            auto result = lhs.copy();
            append_element(result, std::move(rhs));
            return primitive_argument_type{std::move(result)};
        }

        append_element(lhs.args(), std::move(rhs));
        return primitive_argument_type{std::move(lhs)};
    }

    primitive_argument_type add_operation::handle_list_operands(
        std::vector<primitive_argument_type>&& ops) const
    {
        auto it = ops.begin();
        auto end = ops.end();

        ir::range lhs =
            extract_list_value_strict(std::move(ops[0]), name_, codename_);

        if (lhs.is_ref())
        {
            auto result = lhs.copy();
            for (++it; it != end; ++it)
            {
                append_element(result, std::move(*it));
            }
            return primitive_argument_type{std::move(result)};
        }

        for (++it; it != end; ++it)
        {
            append_element(lhs.args(), std::move(*it));
        }

        return primitive_argument_type{std::move(lhs)};
    }

    primitive_argument_type add_operation::handle_numeric_operands(
        primitive_argument_type&& op1, primitive_argument_type&& op2) const
    {
        arg_type lhs = extract_numeric_value(std::move(op1), name_, codename_);
        arg_type rhs = extract_numeric_value(std::move(op2), name_, codename_);

        std::size_t lhs_dims = lhs.num_dimensions();
        switch (lhs_dims)
        {
        case 0:
            return add0d(std::move(lhs), std::move(rhs));

        case 1:
            return add1d(std::move(lhs), std::move(rhs));

        case 2:
            return add2d(std::move(lhs), std::move(rhs));

        default:
            break;
        }

        HPX_THROW_EXCEPTION(hpx::bad_parameter,
            "add_operation::handle_numeric_operands",
            generate_error_message(
                "left hand side operand has unsupported number of dimensions"));
    }

    primitive_argument_type add_operation::handle_numeric_operands(
        std::vector<primitive_argument_type>&& ops) const
    {
        args_type args;
        args.reserve(ops.size());

        for (auto && op : std::move(ops))
        {
            args.emplace_back(
                extract_numeric_value(std::move(op), name_, codename_));
        }

        std::size_t lhs_dims = args[0].num_dimensions();
        switch (lhs_dims)
        {
        case 0:
            return add0d(std::move(args));

        case 1:
            return add1d(std::move(args));

        case 2:
            return add2d(std::move(args));

        default:
            break;
        }
        HPX_THROW_EXCEPTION(hpx::bad_parameter,
            "add_operation::handle_numeric_operands",
            generate_error_message(
                "left hand side operand has unsupported number of dimensions"));
    }

    ///////////////////////////////////////////////////////////////////////////
    hpx::future<primitive_argument_type> add_operation::eval(
        std::vector<primitive_argument_type> const& operands,
        std::vector<primitive_argument_type> const& args) const
    {
        if (operands.size() < 2)
        {
<<<<<<< HEAD
            HPX_THROW_EXCEPTION(hpx::bad_parameter, "add_operation::eval",
                generate_error_message("the add_operation primitive requires "
                    "at least two operands"));
=======
            HPX_THROW_EXCEPTION(hpx::bad_parameter,
                "add_operation::eval",
                execution_tree::generate_error_message(
                    "the add_operation primitive requires at least two operands",
                    name_, codename_));
>>>>>>> 443f2f69
        }

        bool arguments_valid = true;
        for (std::size_t i = 0; i != operands.size(); ++i)
        {
            if (!valid(operands[i]))
            {
                arguments_valid = false;
            }
        }

        if (!arguments_valid)
        {
            HPX_THROW_EXCEPTION(hpx::bad_parameter, "add_operation::eval",
                generate_error_message(
                    "the add_operation primitive requires that the arguments "
                    "given by the operands array are valid"));
        }

        auto this_ = this->shared_from_this();
        if (operands.size() == 2)
        {
            // special case for 2 operands
            return hpx::dataflow(hpx::launch::sync, hpx::util::unwrapping(
                [this_](primitive_argument_type&& lhs,
                        primitive_argument_type&& rhs)
                -> primitive_argument_type
                {
                    if (is_list_operand_strict(lhs))
                    {
                        return this_->handle_list_operands(
                            std::move(lhs), std::move(rhs));
                    }
                    return this_->handle_numeric_operands(
                        std::move(lhs), std::move(rhs));
                }),
                value_operand(operands[0], args, name_, codename_),
                value_operand(operands[1], args, name_, codename_));
        }

        return hpx::dataflow(hpx::launch::sync, hpx::util::unwrapping(
            [this_](std::vector<primitive_argument_type>&& ops)
            ->  primitive_argument_type
            {
                if (is_list_operand_strict(ops[0]))
                {
                    return this_->handle_list_operands(std::move(ops));
                }
                return this_->handle_numeric_operands(std::move(ops));
            }),
            detail::map_operands(
                operands, functional::value_operand{}, args,
                name_, codename_));
    }

    //////////////////////////////////////////////////////////////////////////
    // Implement '+' for all possible combinations of lhs and rhs
    hpx::future<primitive_argument_type> add_operation::eval(
        std::vector<primitive_argument_type> const& args) const
    {
        if (operands_.empty())
        {
            return eval(args, noargs);
        }
        return eval(operands_, args);
    }
}}}<|MERGE_RESOLUTION|>--- conflicted
+++ resolved
@@ -1019,17 +1019,9 @@
     {
         if (operands.size() < 2)
         {
-<<<<<<< HEAD
             HPX_THROW_EXCEPTION(hpx::bad_parameter, "add_operation::eval",
                 generate_error_message("the add_operation primitive requires "
                     "at least two operands"));
-=======
-            HPX_THROW_EXCEPTION(hpx::bad_parameter,
-                "add_operation::eval",
-                execution_tree::generate_error_message(
-                    "the add_operation primitive requires at least two operands",
-                    name_, codename_));
->>>>>>> 443f2f69
         }
 
         bool arguments_valid = true;

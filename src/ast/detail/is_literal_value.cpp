//   Copyright (c) 2017-2018 Hartmut Kaiser
//
//   Distributed under the Boost Software License, Version 1.0. (See accompanying
//   file LICENSE_1_0.txt or copy at http://www.boost.org/LICENSE_1_0.txt)

#include <phylanx/config.hpp>
#include <phylanx/ast/detail/is_literal_value.hpp>
#include <phylanx/util/variant.hpp>

#include <hpx/throw_exception.hpp>

#include <string>
#include <vector>

namespace phylanx { namespace ast { namespace detail
{
    ///////////////////////////////////////////////////////////////////////////
    struct is_literal_value_helper
    {
        template <typename Ast>
        bool operator()(Ast const& ast) const
        {
            return is_literal_value(ast);
        }
    };

    bool is_literal_value(primary_expr const& pe)
    {
        switch (pe.index())
        {
        case 1: HPX_FALLTHROUGH;    // bool
        case 2: HPX_FALLTHROUGH;    // phylanx::ir::node_data<double>
        case 4: HPX_FALLTHROUGH;    // std::string
        case 5:                     // std::uint64_t
            return true;

<<<<<<< HEAD
=======
        // phylanx::util::recursive_wrapper<expression>
        case 6:
            return is_literal_value(util::get<6>(pe.get()).get());

>>>>>>> 45319b3f
        // phylanx::util::recursive_wrapper<std::vector<ast::expression>>
        case 8:
            return is_literal_value(util::get<8>(pe.get()).get());

        case 0: HPX_FALLTHROUGH;    // nil
        case 3: HPX_FALLTHROUGH;    // identifier
<<<<<<< HEAD
        // phylanx::util::recursive_wrapper<expression>
        case 6: HPX_FALLTHROUGH;
=======
>>>>>>> 45319b3f
        // phylanx::util::recursive_wrapper<function_call>
        case 7: HPX_FALLTHROUGH;
        default:
            break;
        }
        return false;
    }

    bool is_literal_value(operand const& op)
    {
        return visit(is_literal_value_helper(), op);
    }

    ///////////////////////////////////////////////////////////////////////////
    struct literal_value_helper
    {
        template <typename Ast>
        literal_value_type operator()(Ast const& ast) const
        {
            return literal_value(ast);
        }
    };

    literal_value_type literal_value(primary_expr const& pe)
    {
        switch (pe.index())
        {
        case 1:     // bool
            return util::get<1>(pe.get());

        case 2:     // phylanx::ir::node_data<double>
            return util::get<2>(pe.get());

        case 4:     // std::string
            return util::get<4>(pe.get());

        case 5:     // std::uint64_t
            return util::get<5>(pe.get());

<<<<<<< HEAD
=======
        // phylanx::util::recursive_wrapper<expression>
        case 6:
            return literal_value(util::get<6>(pe.get()).get());

>>>>>>> 45319b3f
        // phylanx::util::recursive_wrapper<std::vector<ast::expression>>
        case 8:
            return literal_value(util::get<8>(pe.get()).get());

        case 0: HPX_FALLTHROUGH;    // nil
        case 3: HPX_FALLTHROUGH;    // identifier
<<<<<<< HEAD
        // phylanx::util::recursive_wrapper<expression>
        case 6: HPX_FALLTHROUGH;
=======
>>>>>>> 45319b3f
        // phylanx::util::recursive_wrapper<function_call>
        case 7: HPX_FALLTHROUGH;
        default:
            break;
        }
        return nil{};
    }

    literal_value_type literal_value(operand const& op)
    {
        return visit(literal_value_helper(), op);
    }

    ///////////////////////////////////////////////////////////////////////////
    ir::node_data<double> literal_value(literal_value_type const& val)
    {
        switch (val.index())
        {
        case 1:     // bool
            return ir::node_data<double>{double(util::get<1>(val))};

        case 2:     // std::uint64_t
            return ir::node_data<double>{double(util::get<2>(val))};

        case 4:     // phylanx::ir::node_data<double>
            return util::get<4>(val);

        case 3: HPX_FALLTHROUGH;    // std::string
        // phylanx::util::recursive_wrapper<std::vector<literal_argument_type>>
        case 5: HPX_FALLTHROUGH;
        default:
            break;
        }

        HPX_THROW_EXCEPTION(hpx::bad_parameter,
            "phylanx::ast::detail::literal_value",
            "unsupported literal_value_type");
    }

    bool is_literal_value(std::vector<expression> const& exprs)
    {
        for (auto const& expr : exprs)
        {
            if (!is_literal_value(expr))
            {
                return false;
            }
        }
        return true;
    }

    literal_value_type literal_value(std::vector<expression> const& exprs)
    {
        std::vector<literal_argument_type> result;
        result.reserve(exprs.size());
        for (auto const& expr : exprs)
        {
            result.push_back(literal_value(expr));
        }
        return literal_value_type{result};
    }
}}}
<|MERGE_RESOLUTION|>--- conflicted
+++ resolved
@@ -34,24 +34,16 @@
         case 5:                     // std::uint64_t
             return true;
 
-<<<<<<< HEAD
-=======
         // phylanx::util::recursive_wrapper<expression>
         case 6:
             return is_literal_value(util::get<6>(pe.get()).get());
 
->>>>>>> 45319b3f
         // phylanx::util::recursive_wrapper<std::vector<ast::expression>>
         case 8:
             return is_literal_value(util::get<8>(pe.get()).get());
 
         case 0: HPX_FALLTHROUGH;    // nil
         case 3: HPX_FALLTHROUGH;    // identifier
-<<<<<<< HEAD
-        // phylanx::util::recursive_wrapper<expression>
-        case 6: HPX_FALLTHROUGH;
-=======
->>>>>>> 45319b3f
         // phylanx::util::recursive_wrapper<function_call>
         case 7: HPX_FALLTHROUGH;
         default:
@@ -91,24 +83,16 @@
         case 5:     // std::uint64_t
             return util::get<5>(pe.get());
 
-<<<<<<< HEAD
-=======
         // phylanx::util::recursive_wrapper<expression>
         case 6:
             return literal_value(util::get<6>(pe.get()).get());
 
->>>>>>> 45319b3f
         // phylanx::util::recursive_wrapper<std::vector<ast::expression>>
         case 8:
             return literal_value(util::get<8>(pe.get()).get());
 
         case 0: HPX_FALLTHROUGH;    // nil
         case 3: HPX_FALLTHROUGH;    // identifier
-<<<<<<< HEAD
-        // phylanx::util::recursive_wrapper<expression>
-        case 6: HPX_FALLTHROUGH;
-=======
->>>>>>> 45319b3f
         // phylanx::util::recursive_wrapper<function_call>
         case 7: HPX_FALLTHROUGH;
         default:

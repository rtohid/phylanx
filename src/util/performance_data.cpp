--- conflicted
+++ resolved
@@ -283,11 +283,7 @@
         hpx::naming::id_type const& locality_id)
     {
         auto entries =
-<<<<<<< HEAD
-            hpx::agas::find_symbols(hpx::launch::sync, "*");
-=======
             hpx::agas::find_symbols(hpx::launch::sync, "/phylanx*/*$*");
->>>>>>> ee248727
 
         std::vector<std::string> primitive_instances;
         primitive_instances.reserve(entries.size());

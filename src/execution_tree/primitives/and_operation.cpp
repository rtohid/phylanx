//  Copyright (c) 2017-2018 Hartmut Kaiser
//  Copyright (c) 2018 Shahrzad Shirzad
//
//  Distributed under the Boost Software License, Version 1.0. (See accompanying
//  file LICENSE_1_0.txt or copy at http://www.boost.org/LICENSE_1_0.txt)

#include <phylanx/config.hpp>
#include <phylanx/execution_tree/primitives/and_operation.hpp>

#include <hpx/include/lcos.hpp>
#include <hpx/include/naming.hpp>
#include <hpx/include/util.hpp>
#include <hpx/throw_exception.hpp>

#include <algorithm>
#include <cstddef>
#include <cstdint>
#include <memory>
#include <string>
#include <utility>
#include <vector>

///////////////////////////////////////////////////////////////////////////////
namespace phylanx { namespace execution_tree { namespace primitives
{
    struct and_operation::visit_and
    {
        template <typename T1, typename T2>
        primitive_argument_type operator()(T1, T2) const
        {
            HPX_THROW_EXCEPTION(hpx::bad_parameter,
                "and::eval",
                execution_tree::generate_error_message(
                    "left hand side and right hand side are incompatible "
                    "and can't be compared",
                    and_.name_, and_.codename_));
        }

        primitive_argument_type operator()(
            ir::node_data<primitive_argument_type>&&,
            ir::node_data<primitive_argument_type>&&) const
        {
            HPX_THROW_EXCEPTION(hpx::bad_parameter,
                "and::eval",
                execution_tree::generate_error_message(
                    "left hand side and right hand side can't be compared",
                    and_.name_, and_.codename_));
        }

        primitive_argument_type operator()(
            std::vector<ast::expression>&&,
            std::vector<ast::expression>&&) const
        {
            HPX_THROW_EXCEPTION(hpx::bad_parameter,
                "and::eval",
                execution_tree::generate_error_message(
                    "left hand side and right hand side can't be compared",
                    and_.name_, and_.codename_));
        }

        primitive_argument_type operator()(
            ast::expression&&, ast::expression&&) const
        {
            HPX_THROW_EXCEPTION(hpx::bad_parameter,
                "and::eval",
                execution_tree::generate_error_message(
                    "left hand side and right hand side can't be compared",
                    and_.name_, and_.codename_));
        }

        primitive_argument_type operator()(
            primitive&&, primitive&&) const
        {
            HPX_THROW_EXCEPTION(hpx::bad_parameter,
                "and::eval",
                execution_tree::generate_error_message(
                    "left hand side and right hand side can't be compared",
                    and_.name_, and_.codename_));
        }

        template <typename T>
        primitive_argument_type operator()(
            T&& lhs, T&& rhs) const
        {
            return primitive_argument_type(ir::node_data<std::uint8_t>{lhs && rhs});
        }

        primitive_argument_type operator()(
            ast::nil lhs, ast::nil rhs) const
        {
            HPX_THROW_EXCEPTION(hpx::bad_parameter,
                "and::eval",
                execution_tree::generate_error_message(
                    "left hand side and right hand side can't be compared",
                    and_.name_, and_.codename_));
        }

        primitive_argument_type operator()(
            phylanx::util::recursive_wrapper<
                std::vector<primitive_argument_type>>
                lhs,
            phylanx::util::recursive_wrapper<
                std::vector<primitive_argument_type>>
                rhs) const
        {
            HPX_THROW_EXCEPTION(hpx::bad_parameter,
                "and::eval",
                execution_tree::generate_error_message(
                    "left hand side and right hand side can't be compared",
                    and_.name_, and_.codename_));
        }

        primitive_argument_type operator()(
            std::string lhs, std::string rhs) const
        {
            HPX_THROW_EXCEPTION(hpx::bad_parameter,
                "and::eval",
                execution_tree::generate_error_message(
                    "left hand side and right hand side can't be compared",
                    and_.name_, and_.codename_));
        }

        primitive_argument_type operator()(ir::node_data<double>&& lhs,
            std::int64_t&& rhs) const
        {
            if (lhs.num_dimensions() != 0)
            {
                return and_.and_all(std::move(lhs),
                                    ir::node_data<double>{std::move(rhs)});
            }
            return primitive_argument_type(
                ir::node_data<bool>{(lhs[0] != 0) & (rhs != 0)});
        }

        primitive_argument_type operator()(std::int64_t&& lhs,
            ir::node_data<double>&& rhs) const
        {
            if (rhs.num_dimensions() != 0)
            {
                return and_.and_all(ir::node_data<double>{std::move(lhs)},
                    std::move(rhs));
            }
            return primitive_argument_type(
                ir::node_data<bool>{(rhs[0] != 0) & (lhs != 0)});
        }

        primitive_argument_type operator()(
            ir::node_data<double>&& lhs,
            ir::node_data<double>&& rhs) const
        {
<<<<<<< HEAD
            return and_.and_all(std::move(lhs),
                std::move(rhs));
=======
            return and_.and_all(ir::node_data<std::uint8_t>{std::move(lhs)},
                ir::node_data<std::uint8_t>{std::move(rhs)});
>>>>>>> 21ca4db0
        }

        primitive_argument_type operator()(
            and_operation::operand_type&& lhs, and_operation::operand_type&& rhs) const
        {
            return and_.and_all(std::move(lhs), std::move(rhs));
        }

        and_operation const& and_;
    };

    ///////////////////////////////////////////////////////////////////////////
    primitive create_and_operation(hpx::id_type const& locality,
        std::vector<primitive_argument_type>&& operands,
        std::string const& name, std::string const& codename)
    {
        static std::string type("__and");
        return create_primitive_component(
            locality, type, std::move(operands), name, codename);
    }

    match_pattern_type const and_operation::match_data =
    {
        hpx::util::make_tuple("__and",
            std::vector<std::string>{"_1 && __2"},
            &create_and_operation, &create_primitive<and_operation>)
    };

    ///////////////////////////////////////////////////////////////////////////
    and_operation::and_operation(std::vector<primitive_argument_type>&& operands,
            std::string const& name, std::string const& codename)
      : primitive_component_base(std::move(operands), name, codename)
    {}

    ///////////////////////////////////////////////////////////////////////////
    template <typename T>
    primitive_argument_type and_operation::and0d1d(T&& lhs, T&& rhs) const
    {
        // TODO: SIMD functionality should be added, blaze implementation
        // is not currently available
        if (rhs.is_ref())
        {
            rhs = blaze::map(
                rhs.vector(), [&](bool x) { return (x && lhs.scalar()); });
        }
        rhs.vector() = blaze::map(
                rhs.vector(), [&](bool x) { return (x && lhs.scalar()); });

        return primitive_argument_type(
            ir::node_data<std::uint8_t>{std::move(rhs)});
    }

    template <typename T>
    primitive_argument_type and_operation::and0d2d(T&& lhs, T&& rhs) const
    {
        // TODO: SIMD functionality should be added, blaze implementation
        // is not currently available
        if (rhs.is_ref())
        {
            rhs = blaze::map(
                rhs.matrix(), [&](bool x) { return (x && lhs.scalar()); });
        }
        rhs.matrix() = blaze::map(
            rhs.matrix(), [&](bool x) { return (x && lhs.scalar()); });

        return primitive_argument_type(
            ir::node_data<std::uint8_t>{std::move(rhs)});
    }

    template <typename T>
    primitive_argument_type and_operation::and0d(T&& lhs, T&& rhs) const
    {
        std::size_t rhs_dims = rhs.num_dimensions();
        switch (rhs_dims)
        {
        case 0:
            return primitive_argument_type(
                ir::node_data<std::uint8_t>{lhs.scalar() && rhs.scalar()});

        case 1:
            return and0d1d(std::move(lhs), std::move(rhs));

        case 2:
            return and0d2d(std::move(lhs), std::move(rhs));

        default:
            HPX_THROW_EXCEPTION(hpx::bad_parameter,
                "and::and0d",
                execution_tree::generate_error_message(
                    "the operands have incompatible number of dimensions",
                    name_, codename_));
        }
    }

    template <typename T>
    primitive_argument_type and_operation::and1d0d(T&& lhs, T&& rhs) const
    {
        // TODO: SIMD functionality should be added, blaze implementation
        // is not currently available
        if (lhs.is_ref())
        {
            lhs = blaze::map(
                lhs.vector(), [&](bool x) { return (x && rhs.scalar()); });
        }
        lhs.vector() = blaze::map(
            lhs.vector(), [&](bool x) { return (x && rhs.scalar()); });

        return primitive_argument_type(
            ir::node_data<std::uint8_t>{std::move(lhs)});
    }

    template <typename T>
    primitive_argument_type and_operation::and1d1d(T&& lhs, T&& rhs) const
    {
        std::size_t lhs_size = lhs.dimension(0);
        std::size_t rhs_size = rhs.dimension(0);

        if (lhs_size != rhs_size)
        {
            HPX_THROW_EXCEPTION(hpx::bad_parameter,
                "and::and1d1d",
                execution_tree::generate_error_message(
                    "the dimensions of the operands do not match",
                    name_, codename_));
        }

        // TODO: SIMD functionality should be added, blaze implementation
        // is not currently available
        if (lhs.is_ref())
        {
            lhs = blaze::map(lhs.vector(), rhs.vector(),
                [&](bool x, bool y) { return (x && y); });
        }
        lhs.vector() = blaze::map(lhs.vector(), rhs.vector(),
            [&](bool x, bool y) { return (x && y); });

        return primitive_argument_type(
            ir::node_data<std::uint8_t>{std::move(lhs)});
    }

    template <typename T>
    primitive_argument_type and_operation::and1d2d(T&& lhs, T&& rhs) const
    {
        auto cv = lhs.vector();
        auto cm = rhs.matrix();

        if (cv.size() != cm.columns())
        {
            HPX_THROW_EXCEPTION(hpx::bad_parameter,
                "and::and1d2d",
                execution_tree::generate_error_message(
                    "the dimensions of the operands do not match",
                    name_, codename_));
        }

        // TODO: SIMD functionality should be added, blaze implementation
        // is not currently available
        if (rhs.is_ref())
        {
            blaze::DynamicMatrix<bool> m{ cm.rows(), cm.columns() };
            for (size_t i = 0UL; i < cm.rows(); i++)
                blaze::row(m, i) =
                        blaze::map(blaze::row(cm, i),
                                   blaze::trans(cv),
                                   [](bool x, bool y) { return x && y; });
            return primitive_argument_type(
                    ir::node_data<bool>{std::move(m)});
        }
        for (size_t i = 0UL; i < rhs.matrix().rows(); i++)
            blaze::row(cm, i) =
                blaze::map(blaze::row(cm, i),
                    blaze::trans(cv),
                    [](bool x, bool y) { return x && y; });

        return primitive_argument_type(
            ir::node_data<std::uint8_t>{std::move(rhs)});
    }

    template <typename T>
    primitive_argument_type and_operation::and1d(T&& lhs, T&& rhs) const
    {
        std::size_t rhs_dims = rhs.num_dimensions();
        switch (rhs_dims)
        {
        case 0:
            return and1d0d(std::move(lhs), std::move(rhs));

        case 1:
            return and1d1d(std::move(lhs), std::move(rhs));

        case 2:
            return and1d2d(std::move(lhs), std::move(rhs));

        default:
            HPX_THROW_EXCEPTION(hpx::bad_parameter,
                "and::and1d",
                execution_tree::generate_error_message(
                    "the operands have incompatible number of "
                        "dimensions",
                    name_, codename_));
        }
    }

    template <typename T>
    primitive_argument_type and_operation::and2d0d(T&& lhs, T&& rhs) const
    {
        std::size_t lhs_size = lhs.dimension(0);
        std::size_t rhs_size = rhs.dimension(0);

        // TODO: SIMD functionality should be added, blaze implementation
        // is not currently available
        if (lhs.is_ref())
        {
            lhs = blaze::map(
                lhs.matrix(), [&](bool x) { return (x && rhs.scalar()); });
        }
        lhs.matrix() = blaze::map(lhs.matrix(),
            [&](bool x) { return (x && rhs.scalar()); });

        return primitive_argument_type(
            ir::node_data<std::uint8_t>{std::move(lhs)});
    }

    template <typename T>
    primitive_argument_type and_operation::and2d1d(T&& lhs, T&& rhs) const
    {
        auto cv = rhs.vector();
        auto cm = lhs.matrix();

        if (cv.size() != cm.columns())
        {
            HPX_THROW_EXCEPTION(hpx::bad_parameter,
                "and::and2d1d",
                execution_tree::generate_error_message(
                    "the dimensions of the operands do not match",
                    name_, codename_));
        }

        // TODO: SIMD functionality should be added, blaze implementation
        // is not currently available
        if (lhs.is_ref())
        {
            blaze::DynamicMatrix<bool> m{cm.rows(), cm.columns()};
            for (size_t i = 0UL; i < cm.rows(); i++)
                blaze::row(m, i) = blaze::map(blaze::row(cm, i),
                    blaze::trans(cv),
                    [](bool x, bool y) { return x && y; });
            return primitive_argument_type(ir::node_data<bool>{std::move(m)});
        }
        for (size_t i = 0UL; i < cm.rows(); i++)
            blaze::row(cm, i) = blaze::map(blaze::row(cm, i),
                blaze::trans(cv),
                [](bool x, bool y) { return x && y; });

        return primitive_argument_type(
            ir::node_data<std::uint8_t>{std::move(lhs)});
    }

    template <typename T>
    primitive_argument_type and_operation::and2d2d(T&& lhs, T&& rhs) const
    {
        auto lhs_size = lhs.dimensions();
        auto rhs_size = rhs.dimensions();

        if (lhs_size != rhs_size)
        {
            HPX_THROW_EXCEPTION(hpx::bad_parameter,
                "and::and2d2d",
                execution_tree::generate_error_message(
                    "the dimensions of the operands do not match",
                    name_, codename_));
        }

        // TODO: SIMD functionality should be added, blaze implementation
        // is not currently available
        if (lhs.is_ref())
        {
            lhs = blaze::map(lhs.matrix(), rhs.matrix(),
                [&](bool x, bool y) { return (x && y); });
        }

        lhs.matrix() = blaze::map(lhs.matrix(), rhs.matrix(),
            [&](bool x, bool y) { return (x && y); });

        return primitive_argument_type(
            ir::node_data<std::uint8_t>{std::move(lhs)});
    }

    template <typename T>
    primitive_argument_type and_operation::and2d(T&& lhs, T&& rhs) const
    {
        std::size_t rhs_dims = rhs.num_dimensions();
        switch (rhs_dims)
        {
        case 0:
            return and2d0d(std::move(lhs), std::move(rhs));

        case 1:
            return and2d1d(std::move(lhs), std::move(rhs));

        case 2:
            return and2d2d(std::move(lhs), std::move(rhs));

        default:
            HPX_THROW_EXCEPTION(hpx::bad_parameter,
                "and::and2d",
                execution_tree::generate_error_message(
                    "the operands have incompatible number of "
                        "dimensions",
                    name_, codename_));
        }
    }

    template <typename T>
    primitive_argument_type and_operation::and_all(T&& lhs, T&& rhs) const
    {
        std::size_t lhs_dims = lhs.num_dimensions();
        switch (lhs_dims)
        {
        case 0:
            return and0d(std::move(lhs), std::move(rhs));

        case 1:
            return and1d(std::move(lhs), std::move(rhs));

        case 2:
            return and2d(std::move(lhs), std::move(rhs));

        default:
            HPX_THROW_EXCEPTION(hpx::bad_parameter,
                "and::and_all",
                execution_tree::generate_error_message(
                    "left hand side operand has unsupported number of "
                        "dimensions",
                    name_, codename_));
        }
    }

    hpx::future<primitive_argument_type> and_operation::eval(
        std::vector<primitive_argument_type> const& operands,
        std::vector<primitive_argument_type> const& args) const
    {
        // TODO: support for operands.size() > 2
        if (operands.size() != 2)
        {
            HPX_THROW_EXCEPTION(hpx::bad_parameter,
                "and::eval",
                execution_tree::generate_error_message(
                    "the and primitive requires exactly two "
                        "operands",
                    name_, codename_));
        }

        if (!valid(operands[0]) || !valid(operands[1]))
        {
            HPX_THROW_EXCEPTION(hpx::bad_parameter,
                "and::eval",
                execution_tree::generate_error_message(
                    "the and primitive requires that the "
                        "arguments given by the operands array "
                        "are valid",
                    name_, codename_));
        }

        auto this_ = this->shared_from_this();
        return hpx::dataflow(
            hpx::util::unwrapping(
                [this_](
                    operands_type&& ops) -> primitive_argument_type {
                    return primitive_argument_type(
                        util::visit(visit_and{*this_},
                            std::move(ops[0].variant()),
                            std::move(ops[1].variant())));
                }),
            detail::map_operands(
                operands, functional::literal_operand{}, args,
                name_, codename_));
    }

    // implement '&&' for all possible combinations of lhs and rhs
    hpx::future<primitive_argument_type> and_operation::eval(
        std::vector<primitive_argument_type> const& args) const
    {
        if (operands_.empty())
        {
            return eval(args, noargs);
        }
        return eval(operands_, args);
    }
}}}<|MERGE_RESOLUTION|>--- conflicted
+++ resolved
@@ -148,13 +148,8 @@
             ir::node_data<double>&& lhs,
             ir::node_data<double>&& rhs) const
         {
-<<<<<<< HEAD
             return and_.and_all(std::move(lhs),
                 std::move(rhs));
-=======
-            return and_.and_all(ir::node_data<std::uint8_t>{std::move(lhs)},
-                ir::node_data<std::uint8_t>{std::move(rhs)});
->>>>>>> 21ca4db0
         }
 
         primitive_argument_type operator()(

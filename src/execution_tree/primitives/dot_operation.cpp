--- conflicted
+++ resolved
@@ -114,37 +114,7 @@
                     blaze::row(rhs.matrix(), 0UL));
 
                 return ir::node_data<double>(result);
-            }
-
-<<<<<<< HEAD
-            primitive_result_type dot1d2d(operand_type &lhs, operand_type &rhs) const
-            {
-                std::size_t rhs_num_dims = rhs.num_dimensions();
-
-                // Number of columns has to be identical
-                if (lhs.dimension(1) != rhs.dimension(0))
-                {
-                    HPX_THROW_EXCEPTION(hpx::bad_parameter,
-                        "dot_operation::dot1d",
-                        "the operands have incompatible number of "
-                        "dimensions");
-                }
-
-                // The result is always 1D, the size is the number of rows
-                std::vector<double> dot_prods(rhs.matrix().columns());
-                // Iterate over rows
-                for (std::size_t i = 0UL; i < rhs.matrix().columns(); ++i)
-                {
-                    dot_prods[i] = blaze::dot(
-                        blaze::row(lhs.matrix(), 0UL),
-                        blaze::column(rhs.matrix(), i));
-                }
-
-                return ir::node_data<double>(dot_prods);
-            }
-
-=======
->>>>>>> 6f6d8ec0
+
             // lhs_num_dims == 2
             // Regular matrix multiplication
             primitive_result_type dot2d(operands_type && ops) const

#  Copyright (c) 2018 Steven R. Brandt
#  Copyright (c) 2018 R. Tohid
#
#  Distributed under the Boost Software License, Version 1.0. (See accompanying
#  file LICENSE_1_0.txt or copy at http://www.boost.org/LICENSE_1_0.txt)

import phylanx
from phylanx.ast import *
<<<<<<< HEAD
from phylanx.ast.utils import phy_print 

@PhyTransformer
=======
from phylanx.ast.utils import printout 

@Phylanx
>>>>>>> c74e5b9e
def sumn():
    n = 0
    sum = 0
    for n in range(4):
        sum += n
    return sum

assert sumn()[0] == 6

<<<<<<< HEAD
@PhyTransformer
=======
@Phylanx
>>>>>>> c74e5b9e
def sumn():
    n = 0
    sum = 0
    for n in range(1,4):
        sum += n
    return sum

assert sumn()[0] == 6

<<<<<<< HEAD
@PhyTransformer
=======
@Phylanx
>>>>>>> c74e5b9e
def sumn():
    n = 0
    sum = 0
    c = 0
    for n in range(3,0,-1):
        sum += n
        c += 1
    return sum+c

assert sumn()[0] == 9

<<<<<<< HEAD
@PhyTransformer
=======
@Phylanx
>>>>>>> c74e5b9e
def sumn():
    n = 0
    sum = 0
    c = 0
    ss = -1
    for n in xrange(3,0,ss):
        sum += n
        c += 1
    return sum+c

assert sumn()[0] == 9<|MERGE_RESOLUTION|>--- conflicted
+++ resolved
@@ -6,15 +6,9 @@
 
 import phylanx
 from phylanx.ast import *
-<<<<<<< HEAD
-from phylanx.ast.utils import phy_print 
-
-@PhyTransformer
-=======
 from phylanx.ast.utils import printout 
 
-@Phylanx
->>>>>>> c74e5b9e
+@Phylanx("PhySL")
 def sumn():
     n = 0
     sum = 0
@@ -24,11 +18,7 @@
 
 assert sumn()[0] == 6
 
-<<<<<<< HEAD
-@PhyTransformer
-=======
-@Phylanx
->>>>>>> c74e5b9e
+@Phylanx("PhySL")
 def sumn():
     n = 0
     sum = 0
@@ -38,11 +28,7 @@
 
 assert sumn()[0] == 6
 
-<<<<<<< HEAD
-@PhyTransformer
-=======
-@Phylanx
->>>>>>> c74e5b9e
+@Phylanx("PhySL")
 def sumn():
     n = 0
     sum = 0
@@ -54,11 +40,7 @@
 
 assert sumn()[0] == 9
 
-<<<<<<< HEAD
-@PhyTransformer
-=======
-@Phylanx
->>>>>>> c74e5b9e
+@Phylanx("PhySL")
 def sumn():
     n = 0
     sum = 0

#  Copyright (c) 2018 Steven R. Brandt
#  Copyright (c) 2018 R. Tohid
#
#  Distributed under the Boost Software License, Version 1.0. (See accompanying
#  file LICENSE_1_0.txt or copy at http://www.boost.org/LICENSE_1_0.txt)

<<<<<<< HEAD
import phylanx
from phylanx.ast import *
from phylanx.ast.utils import printout 

@Phylanx("PhySL")
=======

@phyfun
>>>>>>> 5a26cc97
def sumn():
    n = 0
    sum = 0
    for n in range(4):
        sum += n
    return sum


assert sumn()[0] == 6

<<<<<<< HEAD
@Phylanx("PhySL")
=======

@phyfun
>>>>>>> 5a26cc97
def sumn():
    n = 0
    sum = 0
    for n in range(1, 4):
        sum += n
    return sum


assert sumn()[0] == 6

<<<<<<< HEAD
@Phylanx("PhySL")
=======

@phyfun
>>>>>>> 5a26cc97
def sumn():
    n = 0
    sum = 0
    c = 0
    for n in range(3, 0, -1):
        sum += n
        c += 1
    return sum + c


assert sumn()[0] == 9

<<<<<<< HEAD
@Phylanx("PhySL")
=======

@phyfun
>>>>>>> 5a26cc97
def sumn():
    n = 0
    sum = 0
    c = 0
    ss = -1
    for n in xrange(3, 0, ss):
        sum += n
        c += 1
    return sum + c


assert sumn()[0] == 9<|MERGE_RESOLUTION|>--- conflicted
+++ resolved
@@ -4,16 +4,11 @@
 #  Distributed under the Boost Software License, Version 1.0. (See accompanying
 #  file LICENSE_1_0.txt or copy at http://www.boost.org/LICENSE_1_0.txt)
 
-<<<<<<< HEAD
 import phylanx
 from phylanx.ast import *
 from phylanx.ast.utils import printout 
 
 @Phylanx("PhySL")
-=======
-
-@phyfun
->>>>>>> 5a26cc97
 def sumn():
     n = 0
     sum = 0
@@ -24,12 +19,7 @@
 
 assert sumn()[0] == 6
 
-<<<<<<< HEAD
 @Phylanx("PhySL")
-=======
-
-@phyfun
->>>>>>> 5a26cc97
 def sumn():
     n = 0
     sum = 0
@@ -40,12 +30,7 @@
 
 assert sumn()[0] == 6
 
-<<<<<<< HEAD
 @Phylanx("PhySL")
-=======
-
-@phyfun
->>>>>>> 5a26cc97
 def sumn():
     n = 0
     sum = 0
@@ -58,12 +43,7 @@
 
 assert sumn()[0] == 9
 
-<<<<<<< HEAD
 @Phylanx("PhySL")
-=======
-
-@phyfun
->>>>>>> 5a26cc97
 def sumn():
     n = 0
     sum = 0

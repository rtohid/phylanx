--- conflicted
+++ resolved
@@ -8,14 +8,9 @@
     batch_dot_operation
     elu_operation
     hard_sigmoid_operation
-<<<<<<< HEAD
-    sigmoid_operation
-    softmax_operation
     categorical_crossentropy_operation
-=======
     one_hot_operation
     sigmoid_operation    softmax_operation
->>>>>>> ec20fd62
     softplus_operation
    )
 

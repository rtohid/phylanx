--- conflicted
+++ resolved
@@ -60,12 +60,9 @@
     1242_list_comparison
     1244_function_call
     1255_assign_string
-<<<<<<< HEAD
     1266_sum_axis_argument
-=======
     1267_random_integers
     1267_random_sample
->>>>>>> a6d60124
     array_len_494
     array_shape_486
     array_subscript_403

# Copyright (c) 2017-2019 Hartmut Kaiser
#
# Distributed under the Boost Software License, Version 1.0. (See accompanying
# file LICENSE_1_0.txt or copy at http://www.boost.org/LICENSE_1_0.txt)

set(tests
    364_local_variables
    466_compiler_problems
    508_unknown_named_argument
    522_multidimension_np_arrays
    530_augmented_assignment_indexed_lhs
    596_list_arrays
    624_advanced_indexing
    635_arange_args
    636_boolean_array
    640_function_argument
    651_vstack_dtype
    794_3d_array
    805_lazy_variable
    805_two_variables
    808_print_twice
    815_plain_return
    826_default_args
    827_random_0dim
    832_performance_data
    837_none_default_argument
    846_if_expression
    852_concatenate_list
    862_var_std_two_axis
    866_dynamic_dtype
    874_0d_shape
    886_notnone
    896_return_none
    903_variable_conversion
    903_variable_dtype
    904_pass_decorator
    905_call_python_snippet
    911_list_comprehension
    912_zip
    925_none_dtype
    933_arange
    933_eval_wrapper
    936_arithmetic_operations
    942_lazy_fmap
    956_named_argument_underscore
    962_broadcast_logical_operations
    966_named_arguments
    979_lazy_compilation
    979_lazy_compilation_with_init
    1052_variable_set_dtype
    1054_variable_shape
    1056_client_base
    1104_no_arg_lambda
    1170_no_error
    1224_dictionary_len
    1225_iterate_dictionary
    1230_assign_argument_dictionary
    1235_print
    1236_store_failure
    1242_list_comparison
    1244_function_call
    1255_assign_string
    1266_sum_axis_argument
    1267_random_integers
    1267_random_sample
<<<<<<< HEAD
    1281_hostname
=======
    1279_global_keyword
>>>>>>> b0a34a63
    array_len_494
    array_shape_486
    array_subscript_403
    broadcasting_rules_410
    create_list_409
    empty_list_509
    empty_list_510
    exception_swallowed_369
    for_map_516
    lambda_492
    list_iteration_524
    list_iter_space_429
    list_slice_assign_528
    name_constants_411
    no_parens_decorator_407
    np_sum_489
    passing_compiler_state_453
    reassign_512
    zero_dimensional_array_502
   )

foreach(test ${tests})
  set(script ${test}.py)

  add_phylanx_python_regression_test("python" ${test}
    SCRIPT ${script}
    FOLDER "Tests/Python/Regression"
    DEPENDS phylanx_py python_setup
    WORKING_DIRECTORY ${PHYLANX_PYTHON_EXTENSION_LOCATION}
    ENVIRONMENT "PYTHONPATH=${PHYLANX_PYTHON_EXTENSION_LOCATION}:$ENV{PYTHONPATH}")

  add_phylanx_pseudo_target(tests.regressions.python_dir.${test}_py)
  add_phylanx_pseudo_dependencies(
    tests.regressions.python_dir tests.regressions.python_dir.${test}_py)
  add_phylanx_pseudo_dependencies(
    tests.regressions.python_dir.${test}_py ${test}_test_py)

endforeach()<|MERGE_RESOLUTION|>--- conflicted
+++ resolved
@@ -63,11 +63,8 @@
     1266_sum_axis_argument
     1267_random_integers
     1267_random_sample
-<<<<<<< HEAD
+    1279_global_keyword
     1281_hostname
-=======
-    1279_global_keyword
->>>>>>> b0a34a63
     array_len_494
     array_shape_486
     array_subscript_403

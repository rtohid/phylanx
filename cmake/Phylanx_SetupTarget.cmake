# Copyright (c) 2014      Thomas Heller
# Copyright (c) 2007-2017 Hartmut Kaiser
# Copyright (c) 2011      Bryce Lelbach
#
# Distributed under the Boost Software License, Version 1.0. (See accompanying
# file LICENSE_1_0.txt or copy at http://www.boost.org/LICENSE_1_0.txt)

cmake_policy(PUSH)
phylanx_set_cmake_policy(SET CMP0054 NEW)

function(phylanx_setup_target target)
  # retrieve arguments
  set(options EXPORT NOHPX_INIT INSTALL NOLIBS PLUGIN NONAMEPREFIX)
  set(one_value_args TYPE FOLDER NAME SOVERSION VERSION PHYLANX_PREFIX)
  set(multi_value_args DEPENDENCIES COMPONENT_DEPENDENCIES COMPILE_FLAGS LINK_FLAGS INSTALL_FLAGS)
  cmake_parse_arguments(target "${options}" "${one_value_args}" "${multi_value_args}" ${ARGN})

  phylanx_is_target(is_target ${target})
  if(NOT is_target)
    phylanx_error("${target} does not represent a target")
  endif()

  # Figure out which type we want...
  if(target_TYPE)
    string(TOUPPER "${target_TYPE}" _type)
  else()
    get_target_property(type_prop ${target} TYPE)
    if(type_prop STREQUAL "STATIC_LIBRARY")
      set(_type "LIBRARY")
    endif()
    if(type_prop STREQUAL "MODULE_LIBRARY")
      set(_type "LIBRARY")
    endif()
    if(type_prop STREQUAL "SHARED_LIBRARY")
      set(_type "LIBRARY")
    endif()
    if(type_prop STREQUAL "EXECUTABLE")
      set(_type "EXECUTABLE")
    endif()
  endif()

  if(target_FOLDER)
    set_target_properties(${target} PROPERTIES FOLDER "${target_FOLDER}")
  endif()

  get_target_property(target_SOURCES ${target} SOURCES)

  # Manage files with .cu extension in case When Cuda Clang is used
  if(target_SOURCES AND PHYLANX_WITH_CUDA_CLANG)
    foreach(source ${target_SOURCES})
      get_filename_component(extension ${source} EXT)
    endforeach()
  endif()

  if(target_COMPILE_FLAGS)
    phylanx_append_property(${target} COMPILE_FLAGS ${target_COMPILE_FLAGS})
  endif()

  if(target_LINK_FLAGS)
    phylanx_append_property(${target} LINK_FLAGS ${target_LINK_FLAGS})
  endif()

  if(target_NAME)
    set(name "${target_NAME}")
  else()
    set(name "${target}")
  endif()

  set(target_STATIC_LINKING OFF)
  if(PHYLANX_WITH_STATIC_LINKING)
    set(target_STATIC_LINKING ON)
  else()

    set(_phylanx_library_type)
    if(TARGET phylanx)
      get_target_property(_phylanx_library_type phylanx TYPE)
    endif()

    if("${_phylanx_library_type}" STREQUAL "STATIC_LIBRARY")
      set(target_STATIC_LINKING ON)
    endif()
  endif()

  if(PHYLANX_INCLUDE_DIRS)
    set_property(
      TARGET ${target} APPEND
      PROPERTY INCLUDE_DIRECTORIES
      "${PHYLANX_INCLUDE_DIRS}")
  endif()

  if("${_type}" STREQUAL "EXECUTABLE")
    if(target_PHYLANX_PREFIX)
      set(_prefix ${target_PHYLANX_PREFIX})
    else()
      set(_prefix ${PHYLANX_PREFIX})
    endif()

    if(MSVC)
      string(REPLACE ";" ":" _prefix "${_prefix}")
    endif()

    set_property(TARGET ${target} APPEND
                 PROPERTY COMPILE_DEFINITIONS
                 "PHYLANX_APPLICATION_NAME=${name}"
                 "PHYLANX_APPLICATION_STRING=\"${name}\""
                 "PHYLANX_APPLICATION_EXPORTS"
                 "HPX_APPLICATION_EXPORTS")
  endif()

  if("${_type}" STREQUAL "LIBRARY")
    if(DEFINED PHYLANX_LIBRARY_VERSION AND DEFINED PHYLANX_SOVERSION)
      # set properties of generated shared library
      set_target_properties(${target}
        PROPERTIES
        VERSION ${PHYLANX_LIBRARY_VERSION}
        SOVERSION ${PHYLANX_SOVERSION})
    endif()
    if(NOT target_NONAMEPREFIX)
      phylanx_set_lib_name(${target} ${name})
    endif()
    set_target_properties(${target}
      PROPERTIES
      # create *nix style library versions + symbolic links
      # allow creating static and shared libs without conflicts
      CLEAN_DIRECT_OUTPUT 1
      OUTPUT_NAME ${name})

    set_property(TARGET ${target} APPEND
                 PROPERTY COMPILE_DEFINITIONS
                 "PHYLANX_LIBRARY_EXPORTS")
  endif()

  if("${_type}" STREQUAL "PRIMITIVE")

    if(NOT target_NONAMEPREFIX)
      phylanx_set_lib_name(${target} ${name})
    endif()
    set_target_properties(${target}
      PROPERTIES
      # create *nix style library versions + symbolic links
      # allow creating static and shared libs without conflicts
      CLEAN_DIRECT_OUTPUT 1
      OUTPUT_NAME ${name})

    set_property(TARGET ${target}
      APPEND PROPERTY
        COMPILE_DEFINITIONS
          "HPX_PLUGIN_NAME=phylanx_${name}"
          "HPX_PLUGIN_STRING=\"phylanx_${name}\""
          "HPX_LIBRARY_EXPORTS"
          "PHYLANX_LIBRARY_EXPORTS")

  endif()

  # if Phylanx is an imported target, get the config debug/release
  set(PHYLANX_IMPORT_CONFIG "NOTFOUND")
  if (TARGET "phylanx")
    get_target_property(PHYLANX_IMPORT_CONFIG "phylanx" IMPORTED_CONFIGURATIONS)
  endif()
  if(PHYLANX_IMPORT_CONFIG MATCHES NOTFOUND)
    # we are building Phylanx not importing, so we should use the $<CONFIG:variable
    set(_USE_CONFIG 1)
  else()
    # Phylanx is an imported target, so set PHYLANX_DEBUG based on build config of
    # Phylanx library
    set(_USE_CONFIG 0)
  endif()

  # linker instructions
  if(TARGET blaze::blaze)
    set(phylanx_libs blaze::blaze)
  endif()

  if(NOT target_NOLIBS)
    set(phylanx_libs ${phylanx_libs} "general;phylanx_component")
#    if(NOT target_STATIC_LINKING)
#      set(phylanx_libs ${phylanx_libs})
#    endif()
    phylanx_handle_component_dependencies(target_COMPONENT_DEPENDENCIES)
    set(phylanx_libs ${phylanx_libs} ${target_COMPONENT_DEPENDENCIES})
    if("${CMAKE_CXX_COMPILER_ID}" STREQUAL "Intel")
      set(phylanx_libs ${phylanx_libs} imf svml irng intlc)
    endif()
    if(DEFINED PHYLANX_LIBRARIES)
      set(phylanx_libs ${phylanx_libs} ${PHYLANX_LIBRARIES})
    endif()
    if(HPX_WITH_DYNAMIC_HPX_MAIN AND ("${CMAKE_SYSTEM_NAME}" STREQUAL "Linux") AND ("${_type}" STREQUAL "EXECUTABLE"))
<<<<<<< HEAD
      set_target_properties(${target} PROPERTIES LINK_FLAGS "-Wl,-wrap=__libc_start_main")
=======
      set_target_properties(${target} PROPERTIES LINK_FLAGS "${HPX_LINKER_FLAGS}")
      set(phylanx_libs "${HPX_LINK_LIBRARIES}${phylanx_libs}")
>>>>>>> b5605480
    endif()
  else()
    target_compile_options(${target} PUBLIC ${CXX_FLAG})
  endif()

  phylanx_debug("phylanx_setup_target.${target}: phylanx_libs:" ${phylanx_libs})
  target_link_libraries(${target} ${PHYLANX_TLL_PUBLIC} ${phylanx_libs} ${target_DEPENDENCIES})

  get_target_property(target_EXCLUDE_FROM_ALL ${target} EXCLUDE_FROM_ALL)

  if(target_EXPORT AND NOT target_EXCLUDE_FROM_ALL)
    phylanx_export_targets(${target})
    set(install_export EXPORT PhylanxTargets)
  endif()

  if(target_INSTALL AND NOT target_EXCLUDE_FROM_ALL)
    install(TARGETS ${target} ${target_INSTALL_FLAGS} ${install_export})
  endif()
endfunction()

cmake_policy(POP)<|MERGE_RESOLUTION|>--- conflicted
+++ resolved
@@ -185,12 +185,8 @@
       set(phylanx_libs ${phylanx_libs} ${PHYLANX_LIBRARIES})
     endif()
     if(HPX_WITH_DYNAMIC_HPX_MAIN AND ("${CMAKE_SYSTEM_NAME}" STREQUAL "Linux") AND ("${_type}" STREQUAL "EXECUTABLE"))
-<<<<<<< HEAD
-      set_target_properties(${target} PROPERTIES LINK_FLAGS "-Wl,-wrap=__libc_start_main")
-=======
       set_target_properties(${target} PROPERTIES LINK_FLAGS "${HPX_LINKER_FLAGS}")
       set(phylanx_libs "${HPX_LINK_LIBRARIES}${phylanx_libs}")
->>>>>>> b5605480
     endif()
   else()
     target_compile_options(${target} PUBLIC ${CXX_FLAG})

--- conflicted
+++ resolved
@@ -16,14 +16,11 @@
 
 et = phylanx.execution_tree
 
-<<<<<<< HEAD
 def is_node(node, name):
     """Return the node name"""
     if node is None:
         return False
     return node.__class__.__name__ == name
-=======
->>>>>>> 2046e9af
 
 def get_node(node, **kwargs):
     if node is None:
@@ -292,13 +289,11 @@
             args = [arg for arg in ast.iter_child_nodes(a)]
             if args[0].id == "print":
                 args[0].id = "cout"
-<<<<<<< HEAD
             if args[0].id == "xrange":
                 args[0].id = "range"
             if args[0].id == "prange":
                 args[0].id = "range"
-=======
->>>>>>> 2046e9af
+
             s = args[0].id + symbol_info + '('
             for n in range(1, len(args)):
                 if n > 1:
